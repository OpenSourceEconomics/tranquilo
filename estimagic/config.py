--- conflicted
+++ resolved
@@ -6,8 +6,6 @@
 DEFAULT_DATABASE_NAME = "logging.db"
 DEFAULT_SEED = 5471
 MAX_CRITERION_PENALTY = 1e200
-
-<<<<<<< HEAD
 
 TEST_DIR = Path(__file__).parent / "tests"
 
@@ -20,7 +18,4 @@
 ALL_ALGORITHMS = dict(inspect.getmembers(scipy_optimizers, inspect.isfunction))
 ALL_ALGORITHMS = {
     key: val for key, val in ALL_ALGORITHMS.items() if not key.startswith("_")
-}
-=======
-TEST_DIR = Path(__file__).parent / "tests"
->>>>>>> 25968706
+}