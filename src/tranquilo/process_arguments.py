--- conflicted
+++ resolved
@@ -13,10 +13,6 @@
 from tranquilo.history import History
 from tranquilo.options import (
     ConvOptions,
-<<<<<<< HEAD
-=======
-    get_default_stagnation_options,
->>>>>>> f1daa806
     StopOptions,
     get_default_acceptance_decider,
     get_default_aggregator,
@@ -117,15 +113,6 @@
     x = _process_x(x)
     noisy = _process_noisy(noisy)
     n_cores = _process_n_cores(n_cores)
-<<<<<<< HEAD
-    n_evals_per_point = int(n_evals_per_point)
-    sampling_rng = _process_seed(seed)
-    n_evals_at_start = _process_n_evals_at_start(n_evals_at_start, noisy)
-=======
-    stagnation_options = update_option_bundle(
-        get_default_stagnation_options(noisy),
-        stagnation_options,
-    )
     sampling_rng = _process_seed(seed)
     simulation_rng = _process_seed(seed + 1000)
 
@@ -142,7 +129,6 @@
         noisy=noisy,
         noise_adaptation_options=noise_adaptation_options,
     )
->>>>>>> f1daa806
 
     # process options that depend on arguments with static defaults
     search_radius_factor = _process_search_radius_factor(search_radius_factor, functype)
@@ -152,7 +138,9 @@
     acceptance_decider = _process_acceptance_decider(acceptance_decider, noisy)
 
     # process options that depend on arguments with dependent defaults
-    stagnation_options = get_default_stagnation_options(batch_size)
+    stagnation_options = update_option_bundle(
+        get_default_stagnation_options(noisy, batch_size=batch_size), stagnation_options
+    )
     target_sample_size = _process_sample_size(
         sample_size=sample_size,
         model_type=model_type,
@@ -343,10 +331,10 @@
     return out
 
 
-<<<<<<< HEAD
 def next_multiple(n, base):
     return int(np.ceil(n / base) * base)
-=======
+
+
 def _process_n_evals_per_point(n_evals, noisy, noise_adaptation_options):
     if n_evals is None:
         out = get_default_n_evals_per_point(noisy, noise_adaptation_options)
@@ -356,5 +344,4 @@
     if out < 1:
         raise ValueError("n_evals_per_point must be non-negative.")
 
-    return out
->>>>>>> f1daa806
+    return out